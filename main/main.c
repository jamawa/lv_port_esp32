/* LVGL Example project
 * 
 * Basic project to test LVGL on ESP32 based projects.
 *
 * This example code is in the Public Domain (or CC0 licensed, at your option.)
 *
 * Unless required by applicable law or agreed to in writing, this
 * software is distributed on an "AS IS" BASIS, WITHOUT WARRANTIES OR
 * CONDITIONS OF ANY KIND, either express or implied.
 */
<<<<<<< HEAD
#include <stdbool.h>
=======
>>>>>>> 277e3749
#include <stdio.h>
#include <stdlib.h>
#include <string.h>

#include "freertos/FreeRTOS.h"
#include "freertos/task.h"
#include "esp_freertos_hooks.h"

#include "esp_system.h"
#include "driver/gpio.h"

/* Littlevgl specific */
#include "lvgl/lvgl.h"
#include "lv_examples/lv_apps/demo/demo.h"

#include "disp_spi.h"
#include "disp_driver.h"
<<<<<<< HEAD
#include "tp_spi.h"
#include "touch_driver.h"


/*********************
 *      DEFINES
 *********************/
// Detect the use of a shared SPI Bus and verify the user specified the same SPI bus for both touch and tft
#if (CONFIG_LVGL_TOUCH_CONTROLLER == 1 || CONFIG_LVGL_TOUCH_CONTROLLER == 3) && TP_SPI_MOSI == DISP_SPI_MOSI && TP_SPI_CLK == DISP_SPI_CLK
#if CONFIG_LVGL_TFT_DISPLAY_SPI_HSPI == 1
#define TFT_SPI_HOST HSPI_HOST
#else
#define TFT_SPI_HOST VSPI_HOST
#endif
 
#if CONFIG_LVGL_TOUCH_CONTROLLER_SPI_HSPI == 1
#define TOUCH_SPI_HOST HSPI_HOST
#else
#define TOUCH_SPI_HOST VSPI_HOST
#endif

#if TFT_SPI_HOST != TOUCH_SPI_HOST
#error You must specifiy the same SPI host for both display and input driver
#endif

#define SHARED_SPI_BUS
#endif

=======
#include "touch_driver.h"
>>>>>>> 277e3749

/**********************
 *  STATIC PROTOTYPES
 **********************/
static void IRAM_ATTR lv_tick_task(void);

<<<<<<< HEAD
#ifdef SHARED_SPI_BUS
=======
#if CONFIG_LVGL_TOUCH_CONTROLLER == 1 && TP_SPI_MOSI == DISP_SPI_MOSI && TP_SPI_CLK == DISP_SPI_CLK
>>>>>>> 277e3749
/* Example function that configure two spi devices (tft and touch controllers) into the same spi bus */
static void configure_shared_spi_bus(void);
#endif

<<<<<<< HEAD

/**********************
 *   APPLICATION MAIN
 **********************/
void app_main() {
    lv_init();

    /* Interface and driver initialization */
#ifdef SHARED_SPI_BUS
	/* Configure one SPI bus for the two devices */
    configure_shared_spi_bus();
    
    /* Configure the drivers */
    disp_driver_init(false);
#if CONFIG_LVGL_TOUCH_CONTROLLER != TOUCH_CONTROLLER_NONE
    touch_driver_init(false);
#endif
#else
    /* Otherwise configure the SPI bus and devices separately inside the drivers*/
    disp_driver_init(true);
#if CONFIG_LVGL_TOUCH_CONTROLLER != TOUCH_CONTROLLER_NONE
    touch_driver_init(true);
#endif
=======
void app_main() {
    lv_init();

    /* Configure the SPI bus and SPI devices to handle the tft and touch controllers */
#if CONFIG_LVGL_TOUCH_CONTROLLER == 1 && TP_SPI_MOSI == DISP_SPI_MOSI && TP_SPI_CLK == DISP_SPI_CLK
    configure_shared_spi_bus();
#else
    /* Otherwise configure the SPI bus and devices separately */
    disp_spi_init();
    disp_driver_init();

#if CONFIG_LVGL_TOUCH_CONTROLLER != TOUCH_CONTROLLER_NONE
    touch_init();
#endif

>>>>>>> 277e3749
#endif

    static lv_color_t buf1[DISP_BUF_SIZE];
    static lv_color_t buf2[DISP_BUF_SIZE];
    static lv_disp_buf_t disp_buf;
    lv_disp_buf_init(&disp_buf, buf1, buf2, DISP_BUF_SIZE);

    lv_disp_drv_t disp_drv;
    lv_disp_drv_init(&disp_drv);
    disp_drv.flush_cb = disp_driver_flush;
    disp_drv.buffer = &disp_buf;
    lv_disp_drv_register(&disp_drv);

#if CONFIG_LVGL_TOUCH_CONTROLLER != TOUCH_CONTROLLER_NONE
    lv_indev_drv_t indev_drv;
    lv_indev_drv_init(&indev_drv);
<<<<<<< HEAD
    indev_drv.read_cb = touch_driver_read;
=======
    indev_drv.read_cb = touch_read;
>>>>>>> 277e3749
    indev_drv.type = LV_INDEV_TYPE_POINTER;
    lv_indev_drv_register(&indev_drv);
#endif

    esp_register_freertos_tick_hook(lv_tick_task);

    demo_create();

    while (1) {
        vTaskDelay(1);
        lv_task_handler();
    }
}

static void IRAM_ATTR lv_tick_task(void) {
    lv_tick_inc(portTICK_RATE_MS);
}

<<<<<<< HEAD
#ifdef SHARED_SPI_BUS
static void configure_shared_spi_bus(void)
{
	/* Shared SPI bus configuration */
    spi_bus_config_t buscfg = {
        .miso_io_num = TP_SPI_MISO,
        .mosi_io_num = DISP_SPI_MOSI,
        .sclk_io_num = DISP_SPI_CLK,
        .quadwp_io_num = -1,
        .quadhd_io_num = -1,
#if CONFIG_LVGL_TFT_DISPLAY_CONTROLLER == TFT_CONTROLLER_ILI9341
        .max_transfer_sz = DISP_BUF_SIZE * 2,
#elif CONFIG_LVGL_TFT_DISPLAY_CONTROLLER == TFT_CONTROLLER_ILI9488
        .max_transfer_sz = DISP_BUF_SIZE * 3,
#elif CONFIG_LVGL_TFT_DISPLAY_CONTROLLER == TFT_CONTROLLER_HX8357
        .max_transfer_sz = DISP_BUF_SIZE * 2
#endif
    };

    esp_err_t ret = spi_bus_initialize(TFT_SPI_HOST, &buscfg, 1);
    assert(ret == ESP_OK);

	/* SPI Devices */
    disp_spi_add_device(TFT_SPI_HOST);
	tp_spi_add_device(TOUCH_SPI_HOST);
=======
#if CONFIG_LVGL_TOUCH_CONTROLLER == 1 && TP_SPI_MOSI == DISP_SPI_MOSI && TP_SPI_CLK == DISP_SPI_CLK
static void configure_shared_spi_bus(void)
{
#if 0
    /* Test code for sharing spi bus on all the tft controllers */
    spi_bus_config_t buscfg = {
            .miso_io_num = DISP_SPI_MISO,
            .mosi_io_num = DISP_SPI_MOSI,
            .sclk_io_num = DISP_SPI_CLK,
            .quadwp_io_num = -1,
            .quadhd_io_num = -1,
#if CONFIG_LVGL_TFT_DISPLAY_CONTROLLER == TFT_CONTROLLER_ILI9341
            .max_transfer_sz = DISP_BUF_SIZE * 2,
#elif CONFIG_LVGL_TFT_DISPLAY_CONTROLLER == TFT_CONTROLLER_ST7789
            .max_transfer_sz = DISP_BUF_SIZE * 2,
#elif CONFIG_LVGL_TFT_DISPLAY_CONTROLLER == TFT_CONTROLLER_ILI9488
            .max_transfer_sz = DISP_BUF_SIZE * 3,
#endif
    };
#else
    spi_bus_config_t buscfg = {
        .miso_io_num = TP_SPI_MISO,
        .mosi_io_num = TP_SPI_MOSI,
        .sclk_io_num = TP_SPI_CLK,
        .quadwp_io_num = -1,
        .quadhd_io_num = -1,
        .max_transfer_sz = DISP_BUF_SIZE * 2,
    };
#endif

    esp_err_t ret = spi_bus_initialize(HSPI_HOST, &buscfg, 1);
    assert(ret == ESP_OK);

    spi_device_interface_config_t ili9341_config = {
        .clock_speed_hz = 20 * 1000 * 1000,
        .mode = 0,
        .spics_io_num = DISP_SPI_CS,
        .queue_size = 1,
        .pre_cb = NULL,
        .post_cb = NULL,
    };

    disp_spi_add_device_config(HSPI_HOST, &ili9341_config);
    disp_driver_init();

    spi_device_interface_config_t xpt2046_config = {
        .clock_speed_hz = 2 * 1000 * 1000,
        .mode = 0,
        .spics_io_num = TP_SPI_CS,
        .queue_size = 1,
        .pre_cb = NULL,
        .post_cb = NULL,
    };

    tp_spi_add_device_config(HSPI_HOST, &xpt2046_config);
    xpt2046_init();
>>>>>>> 277e3749
}
#endif<|MERGE_RESOLUTION|>--- conflicted
+++ resolved
@@ -8,10 +8,7 @@
  * software is distributed on an "AS IS" BASIS, WITHOUT WARRANTIES OR
  * CONDITIONS OF ANY KIND, either express or implied.
  */
-<<<<<<< HEAD
 #include <stdbool.h>
-=======
->>>>>>> 277e3749
 #include <stdio.h>
 #include <stdlib.h>
 #include <string.h>
@@ -29,7 +26,6 @@
 
 #include "disp_spi.h"
 #include "disp_driver.h"
-<<<<<<< HEAD
 #include "tp_spi.h"
 #include "touch_driver.h"
 
@@ -58,187 +54,100 @@
 #define SHARED_SPI_BUS
 #endif
 
-=======
-#include "touch_driver.h"
->>>>>>> 277e3749
-
 /**********************
  *  STATIC PROTOTYPES
  **********************/
 static void IRAM_ATTR lv_tick_task(void);
 
-<<<<<<< HEAD
 #ifdef SHARED_SPI_BUS
-=======
-#if CONFIG_LVGL_TOUCH_CONTROLLER == 1 && TP_SPI_MOSI == DISP_SPI_MOSI && TP_SPI_CLK == DISP_SPI_CLK
->>>>>>> 277e3749
 /* Example function that configure two spi devices (tft and touch controllers) into the same spi bus */
 static void configure_shared_spi_bus(void);
 #endif
 
-<<<<<<< HEAD
 
 /**********************
  *   APPLICATION MAIN
  **********************/
 void app_main() {
-    lv_init();
+	lv_init();
 
-    /* Interface and driver initialization */
+	/* Interface and driver initialization */
 #ifdef SHARED_SPI_BUS
 	/* Configure one SPI bus for the two devices */
-    configure_shared_spi_bus();
+	configure_shared_spi_bus();
     
-    /* Configure the drivers */
-    disp_driver_init(false);
+	/* Configure the drivers */
+	disp_driver_init(false);
 #if CONFIG_LVGL_TOUCH_CONTROLLER != TOUCH_CONTROLLER_NONE
-    touch_driver_init(false);
+	touch_driver_init(false);
 #endif
 #else
-    /* Otherwise configure the SPI bus and devices separately inside the drivers*/
-    disp_driver_init(true);
+	/* Otherwise configure the SPI bus and devices separately inside the drivers*/
+	disp_driver_init(true);
 #if CONFIG_LVGL_TOUCH_CONTROLLER != TOUCH_CONTROLLER_NONE
-    touch_driver_init(true);
+	touch_driver_init(true);
 #endif
-=======
-void app_main() {
-    lv_init();
+#endif
 
-    /* Configure the SPI bus and SPI devices to handle the tft and touch controllers */
-#if CONFIG_LVGL_TOUCH_CONTROLLER == 1 && TP_SPI_MOSI == DISP_SPI_MOSI && TP_SPI_CLK == DISP_SPI_CLK
-    configure_shared_spi_bus();
-#else
-    /* Otherwise configure the SPI bus and devices separately */
-    disp_spi_init();
-    disp_driver_init();
+	static lv_color_t buf1[DISP_BUF_SIZE];
+	static lv_color_t buf2[DISP_BUF_SIZE];
+	static lv_disp_buf_t disp_buf;
+	lv_disp_buf_init(&disp_buf, buf1, buf2, DISP_BUF_SIZE);
+
+	lv_disp_drv_t disp_drv;
+	lv_disp_drv_init(&disp_drv);
+	disp_drv.flush_cb = disp_driver_flush;
+	disp_drv.buffer = &disp_buf;
+	lv_disp_drv_register(&disp_drv);
 
 #if CONFIG_LVGL_TOUCH_CONTROLLER != TOUCH_CONTROLLER_NONE
-    touch_init();
+	lv_indev_drv_t indev_drv;
+	lv_indev_drv_init(&indev_drv);
+	indev_drv.read_cb = touch_driver_read;
+	indev_drv.type = LV_INDEV_TYPE_POINTER;
+	lv_indev_drv_register(&indev_drv);
 #endif
 
->>>>>>> 277e3749
-#endif
+	esp_register_freertos_tick_hook(lv_tick_task);
 
-    static lv_color_t buf1[DISP_BUF_SIZE];
-    static lv_color_t buf2[DISP_BUF_SIZE];
-    static lv_disp_buf_t disp_buf;
-    lv_disp_buf_init(&disp_buf, buf1, buf2, DISP_BUF_SIZE);
+	demo_create();
 
-    lv_disp_drv_t disp_drv;
-    lv_disp_drv_init(&disp_drv);
-    disp_drv.flush_cb = disp_driver_flush;
-    disp_drv.buffer = &disp_buf;
-    lv_disp_drv_register(&disp_drv);
-
-#if CONFIG_LVGL_TOUCH_CONTROLLER != TOUCH_CONTROLLER_NONE
-    lv_indev_drv_t indev_drv;
-    lv_indev_drv_init(&indev_drv);
-<<<<<<< HEAD
-    indev_drv.read_cb = touch_driver_read;
-=======
-    indev_drv.read_cb = touch_read;
->>>>>>> 277e3749
-    indev_drv.type = LV_INDEV_TYPE_POINTER;
-    lv_indev_drv_register(&indev_drv);
-#endif
-
-    esp_register_freertos_tick_hook(lv_tick_task);
-
-    demo_create();
-
-    while (1) {
-        vTaskDelay(1);
-        lv_task_handler();
-    }
+	while (1) {
+		vTaskDelay(1);
+		lv_task_handler();
+	}
 }
 
 static void IRAM_ATTR lv_tick_task(void) {
-    lv_tick_inc(portTICK_RATE_MS);
+	lv_tick_inc(portTICK_RATE_MS);
 }
 
-<<<<<<< HEAD
 #ifdef SHARED_SPI_BUS
 static void configure_shared_spi_bus(void)
 {
 	/* Shared SPI bus configuration */
-    spi_bus_config_t buscfg = {
-        .miso_io_num = TP_SPI_MISO,
-        .mosi_io_num = DISP_SPI_MOSI,
-        .sclk_io_num = DISP_SPI_CLK,
-        .quadwp_io_num = -1,
-        .quadhd_io_num = -1,
+	spi_bus_config_t buscfg = {
+		.miso_io_num = TP_SPI_MISO,
+		.mosi_io_num = DISP_SPI_MOSI,
+		.sclk_io_num = DISP_SPI_CLK,
+		.quadwp_io_num = -1,
+		.quadhd_io_num = -1,
 #if CONFIG_LVGL_TFT_DISPLAY_CONTROLLER == TFT_CONTROLLER_ILI9341
-        .max_transfer_sz = DISP_BUF_SIZE * 2,
+		.max_transfer_sz = DISP_BUF_SIZE * 2,
+#elif CONFIG_LVGL_TFT_DISPLAY_CONTROLLER == TFT_CONTROLLER_ST7789
+		.max_transfer_sz = DISP_BUF_SIZE * 2,
 #elif CONFIG_LVGL_TFT_DISPLAY_CONTROLLER == TFT_CONTROLLER_ILI9488
-        .max_transfer_sz = DISP_BUF_SIZE * 3,
+		.max_transfer_sz = DISP_BUF_SIZE * 3,
 #elif CONFIG_LVGL_TFT_DISPLAY_CONTROLLER == TFT_CONTROLLER_HX8357
-        .max_transfer_sz = DISP_BUF_SIZE * 2
+		.max_transfer_sz = DISP_BUF_SIZE * 2
 #endif
-    };
+	};
 
-    esp_err_t ret = spi_bus_initialize(TFT_SPI_HOST, &buscfg, 1);
-    assert(ret == ESP_OK);
+	esp_err_t ret = spi_bus_initialize(TFT_SPI_HOST, &buscfg, 1);
+	assert(ret == ESP_OK);
 
 	/* SPI Devices */
-    disp_spi_add_device(TFT_SPI_HOST);
+	disp_spi_add_device(TFT_SPI_HOST);
 	tp_spi_add_device(TOUCH_SPI_HOST);
-=======
-#if CONFIG_LVGL_TOUCH_CONTROLLER == 1 && TP_SPI_MOSI == DISP_SPI_MOSI && TP_SPI_CLK == DISP_SPI_CLK
-static void configure_shared_spi_bus(void)
-{
-#if 0
-    /* Test code for sharing spi bus on all the tft controllers */
-    spi_bus_config_t buscfg = {
-            .miso_io_num = DISP_SPI_MISO,
-            .mosi_io_num = DISP_SPI_MOSI,
-            .sclk_io_num = DISP_SPI_CLK,
-            .quadwp_io_num = -1,
-            .quadhd_io_num = -1,
-#if CONFIG_LVGL_TFT_DISPLAY_CONTROLLER == TFT_CONTROLLER_ILI9341
-            .max_transfer_sz = DISP_BUF_SIZE * 2,
-#elif CONFIG_LVGL_TFT_DISPLAY_CONTROLLER == TFT_CONTROLLER_ST7789
-            .max_transfer_sz = DISP_BUF_SIZE * 2,
-#elif CONFIG_LVGL_TFT_DISPLAY_CONTROLLER == TFT_CONTROLLER_ILI9488
-            .max_transfer_sz = DISP_BUF_SIZE * 3,
-#endif
-    };
-#else
-    spi_bus_config_t buscfg = {
-        .miso_io_num = TP_SPI_MISO,
-        .mosi_io_num = TP_SPI_MOSI,
-        .sclk_io_num = TP_SPI_CLK,
-        .quadwp_io_num = -1,
-        .quadhd_io_num = -1,
-        .max_transfer_sz = DISP_BUF_SIZE * 2,
-    };
-#endif
-
-    esp_err_t ret = spi_bus_initialize(HSPI_HOST, &buscfg, 1);
-    assert(ret == ESP_OK);
-
-    spi_device_interface_config_t ili9341_config = {
-        .clock_speed_hz = 20 * 1000 * 1000,
-        .mode = 0,
-        .spics_io_num = DISP_SPI_CS,
-        .queue_size = 1,
-        .pre_cb = NULL,
-        .post_cb = NULL,
-    };
-
-    disp_spi_add_device_config(HSPI_HOST, &ili9341_config);
-    disp_driver_init();
-
-    spi_device_interface_config_t xpt2046_config = {
-        .clock_speed_hz = 2 * 1000 * 1000,
-        .mode = 0,
-        .spics_io_num = TP_SPI_CS,
-        .queue_size = 1,
-        .pre_cb = NULL,
-        .post_cb = NULL,
-    };
-
-    tp_spi_add_device_config(HSPI_HOST, &xpt2046_config);
-    xpt2046_init();
->>>>>>> 277e3749
 }
 #endif