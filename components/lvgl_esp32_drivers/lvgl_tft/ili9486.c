/**
 * @file mpi3501.c
 *
 */

/*********************
 *      INCLUDES
 *********************/
#include "ili9486.h"
#include "disp_spi.h"
#include "driver/gpio.h"
#include "esp_log.h"
#include "freertos/FreeRTOS.h"
#include "freertos/task.h"

/*********************
 *      DEFINES
 *********************/
 #define TAG "ILI9486"

/**********************
 *      TYPEDEFS
 **********************/

/*The LCD needs a bunch of command/argument values to be initialized. They are stored in this struct. */
typedef struct {
    uint8_t cmd;
    uint8_t data[16];
    uint8_t databytes; //No of data in data; bit 7 = delay after set; 0xFF = end of cmds.
} lcd_init_cmd_t;

/**********************
 *  STATIC PROTOTYPES
 **********************/
static void ili9486_set_orientation(uint8_t orientation);

static void ili9486_send_cmd(uint8_t cmd);
static void ili9486_send_data(void * data, uint16_t length);
static void ili9486_send_color(void * data, uint16_t length);

/**********************
 *  STATIC VARIABLES
 **********************/

/**********************
 *      MACROS
 **********************/

/**********************
 *   GLOBAL FUNCTIONS
 **********************/

void ili9486_init(void)
{
	lcd_init_cmd_t ili_init_cmds[]={
		{0x11, {0}, 0x80},
		{0x3A, {0x55}, 1},
		{0x2C, {0x44}, 1},
		{0xC5, {0x00, 0x00, 0x00, 0x00}, 4},
		{0xE0, {0x0F, 0x1F, 0x1C, 0x0C, 0x0F, 0x08, 0x48, 0x98, 0x37, 0x0A, 0x13, 0x04, 0x11, 0x0D, 0x00}, 15},
		{0XE1, {0x0F, 0x32, 0x2E, 0x0B, 0x0D, 0x05, 0x47, 0x75, 0x37, 0x06, 0x10, 0x03, 0x24, 0x20, 0x00}, 15},
		{0x20, {0}, 0},				/* display inversion OFF */
		{0x36, {0x48}, 1},	
		{0x29, {0}, 0x80},			/* display on */	
		{0x00, {0}, 0xff},
	};

#if ILI9486_BCKL == 15
    gpio_config_t io_conf;
    io_conf.intr_type = GPIO_PIN_INTR_DISABLE;
    io_conf.mode = GPIO_MODE_OUTPUT;
    io_conf.pin_bit_mask = GPIO_SEL_15;
    io_conf.pull_down_en = GPIO_PULLDOWN_DISABLE;
    io_conf.pull_up_en = GPIO_PULLUP_DISABLE;
    gpio_config(&io_conf);
#endif

	//Initialize non-SPI GPIOs
	gpio_set_direction(ILI9486_DC, GPIO_MODE_OUTPUT);
	gpio_set_direction(ILI9486_RST, GPIO_MODE_OUTPUT);

#if ILI9486_ENABLE_BACKLIGHT_CONTROL
    gpio_set_direction(ILI9486_BCKL, GPIO_MODE_OUTPUT);
#endif

	//Reset the display
	gpio_set_level(ILI9486_RST, 0);
	vTaskDelay(100 / portTICK_RATE_MS);
	gpio_set_level(ILI9486_RST, 1);
	vTaskDelay(100 / portTICK_RATE_MS);

	ESP_LOGI(TAG, "ILI9486 Initialization.");

	//Send all the commands
	uint16_t cmd = 0;
	while (ili_init_cmds[cmd].databytes!=0xff) {
		ili9486_send_cmd(ili_init_cmds[cmd].cmd);
		ili9486_send_data(ili_init_cmds[cmd].data, ili_init_cmds[cmd].databytes&0x1F);
		if (ili_init_cmds[cmd].databytes & 0x80) {
			vTaskDelay(100 / portTICK_RATE_MS);
		}
		cmd++;
	}

	ili9486_enable_backlight(true);

<<<<<<< HEAD
#if defined (CONFIG_LVGL_PREDEFINED_DISPLAY_NONE)
#if defined CONFIG_LVGL_DISPLAY_ORIENTATION_LANDSCAPE
#pragma message "ILI9486 - LANDSCAPE"
	uint8_t data[] = {0x28};
#elif defined CONFIG_LVGL_DISPLAY_ORIENTATION_PORTRAIT
#pragma message "ILI9486 - PORTRAIT"
	uint8_t data[] = {0x48};
#elif defined CONFIG_LVGL_DISPLAY_ORIENTATION_LANDSCAPE_INVERTED
#pragma message "ILI9486 - LANDSCAPE Inverted"
        uint8_t data[] = {0xE8};
#elif defined CONFIG_LVGL_DISPLAY_ORIENTATION_PORTRAIT_INVERTED
#pragma message "ILI9486 - PORTRAIT Inverted"
	uint8_t data[] = {0x88};
#endif
	
	ili9486_send_cmd(0x36);
	ili9486_send_data(&data, 1);
#endif
=======
        ili9486_set_orientation(CONFIG_LVGL_DISPLAY_ORIENTATION);
>>>>>>> ad9ab4a6
}

void ili9486_flush(lv_disp_drv_t * drv, const lv_area_t * area, lv_color_t * color_map)
{
	uint8_t data[4] = {0};
    uint32_t size = 0;

	/*Column addresses*/
	ili9486_send_cmd(0x2A);
	data[0] = (area->x1 >> 8) & 0xFF;
	data[1] = area->x1 & 0xFF;
	data[2] = (area->x2 >> 8) & 0xFF;
	data[3] = area->x2 & 0xFF;
	ili9486_send_data(data, 4);

	/*Page addresses*/
	ili9486_send_cmd(0x2B);
	data[0] = (area->y1 >> 8) & 0xFF;
	data[1] = area->y1 & 0xFF;
	data[2] = (area->y2 >> 8) & 0xFF;
	data[3] = area->y2 & 0xFF;
	ili9486_send_data(data, 4);

	/*Memory write*/
	ili9486_send_cmd(0x2C);

	size = lv_area_get_width(area) * lv_area_get_height(area);
	
    ili9486_send_color((void*) color_map, size * 2);
}

void ili9486_enable_backlight(bool backlight)
{
#if ILI9486_ENABLE_BACKLIGHT_CONTROL
    ESP_LOGI(TAG, "%s backlight.", backlight ? "Enabling" : "Disabling");
    uint32_t tmp = 0;

#if (ILI9486_BCKL_ACTIVE_LVL==1)
    tmp = backlight ? 1 : 0;
#else
    tmp = backlight ? 0 : 1;
#endif

    gpio_set_level(ILI9486_BCKL, tmp);
#endif
}

/**********************
 *   STATIC FUNCTIONS
 **********************/
static void ili9486_send_cmd(uint8_t cmd)
{
	uint8_t to16bit[] = {
	    0x00, cmd
        };

	disp_wait_for_pending_transactions();
	gpio_set_level(ILI9486_DC, 0);	 /*Command mode*/
	disp_spi_send_data(to16bit, sizeof to16bit);
}

static void ili9486_send_data(void * data, uint16_t length)
{
	uint32_t i;
	uint8_t to16bit[32];
	uint8_t * dummy = data;

	for(i=0; i < (length); i++)
	{
	  to16bit[2*i+1] = dummy[i];
	  to16bit[2*i] = 0x00;
	}

	disp_wait_for_pending_transactions();
	gpio_set_level(ILI9486_DC, 1);	 /*Data mode*/
	disp_spi_send_data(to16bit, (length*2));
}

static void ili9486_send_color(void * data, uint16_t length)
{
<<<<<<< HEAD
	disp_wait_for_pending_transactions();
=======
    disp_wait_for_pending_transactions();
>>>>>>> ad9ab4a6
    gpio_set_level(ILI9486_DC, 1);   /*Data mode*/
    disp_spi_send_colors(data, length);
}

static void ili9486_set_orientation(uint8_t orientation)
{
    // ESP_ASSERT(orientation < 4);

    const char *orientation_str[] = {
        "PORTRAIT", "PORTRAIT_INVERTED", "LANDSCAPE", "LANDSCAPE_INVERTED"
    };

    ESP_LOGI(TAG, "Display orientation: %s", orientation_str[orientation]);

#if defined (CONFIG_LVGL_PREDEFINED_DISPLAY_NONE)
    uint8_t data[] = {0x48, 0x88, 0x28, 0xE8};
#endif

    ESP_LOGI(TAG, "0x36 command value: 0x%02X", data[orientation]);

    ili9486_send_cmd(0x36);
    ili9486_send_data((void *) &data[orientation], 1);
}<|MERGE_RESOLUTION|>--- conflicted
+++ resolved
@@ -104,28 +104,7 @@
 
 	ili9486_enable_backlight(true);
 
-<<<<<<< HEAD
-#if defined (CONFIG_LVGL_PREDEFINED_DISPLAY_NONE)
-#if defined CONFIG_LVGL_DISPLAY_ORIENTATION_LANDSCAPE
-#pragma message "ILI9486 - LANDSCAPE"
-	uint8_t data[] = {0x28};
-#elif defined CONFIG_LVGL_DISPLAY_ORIENTATION_PORTRAIT
-#pragma message "ILI9486 - PORTRAIT"
-	uint8_t data[] = {0x48};
-#elif defined CONFIG_LVGL_DISPLAY_ORIENTATION_LANDSCAPE_INVERTED
-#pragma message "ILI9486 - LANDSCAPE Inverted"
-        uint8_t data[] = {0xE8};
-#elif defined CONFIG_LVGL_DISPLAY_ORIENTATION_PORTRAIT_INVERTED
-#pragma message "ILI9486 - PORTRAIT Inverted"
-	uint8_t data[] = {0x88};
-#endif
-	
-	ili9486_send_cmd(0x36);
-	ili9486_send_data(&data, 1);
-#endif
-=======
         ili9486_set_orientation(CONFIG_LVGL_DISPLAY_ORIENTATION);
->>>>>>> ad9ab4a6
 }
 
 void ili9486_flush(lv_disp_drv_t * drv, const lv_area_t * area, lv_color_t * color_map)
@@ -206,11 +185,7 @@
 
 static void ili9486_send_color(void * data, uint16_t length)
 {
-<<<<<<< HEAD
-	disp_wait_for_pending_transactions();
-=======
     disp_wait_for_pending_transactions();
->>>>>>> ad9ab4a6
     gpio_set_level(ILI9486_DC, 1);   /*Data mode*/
     disp_spi_send_colors(data, length);
 }
