--- conflicted
+++ resolved
@@ -20,27 +20,16 @@
 	        select LVGL_DISPLAY_ORIENTATION_LANDSCAPE
         config LVGL_PREDEFINED_DISPLAY_M5STACK
             bool "M5Stack"
-<<<<<<< HEAD
-		config LVGL_PREDEFINED_DISPLAY_ERTFT0356
-		    bool "ER-TFT035-6"
-		config LVGL_PREDEFINED_DISPLAY_ADA_FEATHERWING
-	    	bool "Adafruit 3.5 Featherwing"
-=======
 	        select LVGL_DISPLAY_ORIENTATION_LANDSCAPE
->>>>>>> 01226a0d
 	    config LVGL_PREDEFINED_DISPLAY_ERTFT0356
 	        bool "ER-TFT035-6"
 	    config LVGL_PREDEFINED_DISPLAY_ADA_FEATHERWING
 	        bool "Adafruit 3.5 Featherwing"
-<<<<<<< HEAD
 		config LVGL_PREDEFINED_DISPLAY_RPI_MPI3501
 			select LVGL_TOUCH_CONTROLLER_XPT2046
 	    	bool "RPi MPI3501"
 	        select LVGL_DISPLAY_ORIENTATION_LANDSCAPE
 	endchoice
-=======
-    endchoice
->>>>>>> 01226a0d
 
     choice
         prompt "Select predefined board pinouts" if LVGL_PREDEFINED_DISPLAY_NONE || LVGL_PREDEFINED_DISPLAY_ERTFT0356
@@ -73,10 +62,7 @@
 	    default LVGL_TFT_DISPLAY_CONTROLLER_ILI9341 if LVGL_PREDEFINED_DISPLAY_M5STACK
 	    default LVGL_TFT_DISPLAY_CONTROLLER_ILI9488 if LVGL_PREDEFINED_DISPLAY_ERTFT0356
 	    default LVGL_TFT_DISPLAY_CONTROLLER_HX8357 if LVGL_PREDEFINED_DISPLAY_ADA_FEATHERWING
-<<<<<<< HEAD
 		default LVGL_TFT_DISPLAY_CONTROLLER_ILI9486 if LVGL_PREDEFINED_DISPLAY_RPI_MPI3501
-=======
->>>>>>> 01226a0d
 
 	    help
 		    Select the controller for your display.
@@ -88,13 +74,9 @@
 	    config LVGL_TFT_DISPLAY_CONTROLLER_ST7789
 		    bool "ST7789"
 	    config LVGL_TFT_DISPLAY_CONTROLLER_HX8357
-<<<<<<< HEAD
 			bool "HX8357"
 	    config LVGL_TFT_DISPLAY_CONTROLLER_ILI9486
 			bool "ILI9486"
-=======
-		    bool "HX8357"
->>>>>>> 01226a0d
 	endchoice
 
     choice
@@ -148,11 +130,7 @@
             If text is backwards on your display, try enabling this.
 
     config LVGL_ENABLE_BACKLIGHT_CONTROL
-<<<<<<< HEAD
 		bool "Enable control of the display backlight by using an GPIO." if LVGL_PREDEFINED_DISPLAY_NONE || LVGL_PREDEFINED_DISPLAY_RPI_MPI3501
-=======
-	    bool "Enable control of the display backlight by using an GPIO." if LVGL_PREDEFINED_DISPLAY_NONE
->>>>>>> 01226a0d
         default y if LVGL_PREDEFINED_DISPLAY_M5STACK
 	    default y if LVGL_PREDEFINED_DISPLAY_WROVER4
 	    default y if LVGL_PREDEFINED_DISPLAY_ERTFT0356
@@ -160,15 +138,9 @@
             Enable controlling the display backlight using an GPIO
 
     config LVGL_BACKLIGHT_ACTIVE_LVL
-<<<<<<< HEAD
         bool "Is backlight turn on with a HIGH (1) logic level?" if LVGL_PREDEFINED_DISPLAY_NONE || LVGL_PREDEFINED_DISPLAY_RPI_MPI3501
         default y if LVGL_PREDEFINED_DISPLAY_M5STACK 
 		default y if LVGL_PREDEFINED_DISPLAY_ERTFT0356
-=======
-        bool "Is backlight turn on with a HIGH (1) logic level?" if LVGL_PREDEFINED_DISPLAY_NONE
-        default y if LVGL_PREDEFINED_DISPLAY_M5STACK
-	    default y if LVGL_PREDEFINED_DISPLAY_ERTFT0356
->>>>>>> 01226a0d
         help
             Some backlights are turned on with a high signal, others held low.
             If enabled, a value of 1 will be sent to the display to enable the backlight,
