--- conflicted
+++ resolved
@@ -118,53 +118,7 @@
 
 	ili9341_enable_backlight(true);
 
-<<<<<<< HEAD
-#if defined CONFIG_LVGL_PREDEFINED_DISPLAY_M5STACK
-    #if defined CONFIG_LVGL_DISPLAY_ORIENTATION_LANDSCAPE
-    #pragma message "M5STACK - LANDSCAPE"
-	uint8_t data[] = {0x08};
-    #elif defined CONFIG_LVGL_DISPLAY_ORIENTATION_PORTRAIT
-    #pragma message "M5STACK - PORTRAIT"
-	uint8_t data[] = {0x68};
-    #endif
-	ili9341_send_cmd(0x36);
-	ili9341_send_data(&data, 1);
-#elif defined (CONFIG_LVGL_PREDEFINED_DISPLAY_WROVER4)
-    #if defined CONFIG_LVGL_DISPLAY_ORIENTATION_LANDSCAPE
-    #pragma message "WROVER4 - LANDSCAPE"
-	uint8_t data[] = {0x28};
-    #elif defined CONFIG_LVGL_DISPLAY_ORIENTATION_PORTRAIT
-    #pragma message "WROVER4 - PORTRAIT"
-	uint8_t data[] = {0x4C};
-    #elif defined CONFIG_LVGL_DISPLAY_ORIENTATION_LANDSCAPE_INVERTED
-    #pragma message "WROVER4 - LANDSCAPE Inverted"
-        uint8_t data[] = {0xE8};
-    #elif defined CONFIG_LVGL_DISPLAY_ORIENTATION_PORTRAIT_INVERTED
-    #pragma message "WROVER4 - PORTRAIT Inverted"
-	uint8_t data[] = {0x88};
-    #endif
-	ili9341_send_cmd(0x36);
-	ili9341_send_data(&data, 1);
-#elif defined (CONFIG_LVGL_PREDEFINED_DISPLAY_NONE)
-    #if defined CONFIG_LVGL_DISPLAY_ORIENTATION_LANDSCAPE
-    #pragma message "ILI9341 - LANDSCAPE"
-	uint8_t data[] = {0x28};
-    #elif defined CONFIG_LVGL_DISPLAY_ORIENTATION_PORTRAIT
-    #pragma message "ILI9341 - PORTRAIT"
-	uint8_t data[] = {0x48};
-    #elif defined CONFIG_LVGL_DISPLAY_ORIENTATION_LANDSCAPE_INVERTED
-    #pragma message "ILI9341 - LANDSCAPE Inverted"
-        uint8_t data[] = {0xE8};
-    #elif defined CONFIG_LVGL_DISPLAY_ORIENTATION_PORTRAIT_INVERTED
-    #pragma message "ILI9341 - PORTRAIT Inverted"
-	uint8_t data[] = {0x88};
-    #endif
-	ili9341_send_cmd(0x36);
-	ili9341_send_data(&data, 1);
-#endif
-=======
         ili9341_set_orientation(CONFIG_LVGL_DISPLAY_ORIENTATION);
->>>>>>> ad9ab4a6
 
 #if ILI9341_INVERT_COLORS == 1
 	ili9341_send_cmd(0x21);
@@ -240,37 +194,21 @@
 
 static void ili9341_send_cmd(uint8_t cmd)
 {
-<<<<<<< HEAD
-	disp_wait_for_pending_transactions();
-	  gpio_set_level(ILI9341_DC, 0);	 /*Command mode*/
-	  disp_spi_send_data(&cmd, 1);
-=======
     disp_wait_for_pending_transactions();
     gpio_set_level(ILI9341_DC, 0);	 /*Command mode*/
     disp_spi_send_data(&cmd, 1);
->>>>>>> ad9ab4a6
 }
 
 static void ili9341_send_data(void * data, uint16_t length)
 {
-<<<<<<< HEAD
-	disp_wait_for_pending_transactions();
-	  gpio_set_level(ILI9341_DC, 1);	 /*Data mode*/
-	  disp_spi_send_data(data, length);
-=======
     disp_wait_for_pending_transactions();
     gpio_set_level(ILI9341_DC, 1);	 /*Data mode*/
     disp_spi_send_data(data, length);
->>>>>>> ad9ab4a6
 }
 
 static void ili9341_send_color(void * data, uint16_t length)
 {
-<<<<<<< HEAD
-	disp_wait_for_pending_transactions();
-=======
     disp_wait_for_pending_transactions();
->>>>>>> ad9ab4a6
     gpio_set_level(ILI9341_DC, 1);   /*Data mode*/
     disp_spi_send_colors(data, length);
 }
