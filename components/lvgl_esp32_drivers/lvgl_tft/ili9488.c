--- conflicted
+++ resolved
@@ -108,28 +108,7 @@
 
 	ili9488_enable_backlight(true);
 
-<<<<<<< HEAD
-#if defined (CONFIG_LVGL_PREDEFINED_DISPLAY_NONE)
-#if defined CONFIG_LVGL_DISPLAY_ORIENTATION_LANDSCAPE
-#pragma message "ILI9488 - LANDSCAPE"
-	uint8_t data[] = {0x28};
-#elif defined CONFIG_LVGL_DISPLAY_ORIENTATION_PORTRAIT
-#pragma message "ILI9488 - PORTRAIT"
-	uint8_t data[] = {0x48};
-#elif defined CONFIG_LVGL_DISPLAY_ORIENTATION_LANDSCAPE_INVERTED
-#pragma message "ILI9488 - LANDSCAPE Inverted"
-        uint8_t data[] = {0xE8};
-#elif defined CONFIG_LVGL_DISPLAY_ORIENTATION_PORTRAIT_INVERTED
-#pragma message "ILI9488 - PORTRAIT Inverted"
-	uint8_t data[] = {0x88};
-#endif
-
-	ili9488_send_cmd(0x36);
-	ili9488_send_data(&data, 1);
-#endif
-=======
         ili9488_set_orientation(CONFIG_LVGL_DISPLAY_ORIENTATION);
->>>>>>> ad9ab4a6
 }
 
 // Flush function based on mvturnho repo
@@ -211,37 +190,21 @@
 
 static void ili9488_send_cmd(uint8_t cmd)
 {
-<<<<<<< HEAD
-	disp_wait_for_pending_transactions();
-	  gpio_set_level(ILI9488_DC, 0);	 /*Command mode*/
-	  disp_spi_send_data(&cmd, 1);
-=======
     disp_wait_for_pending_transactions();
     gpio_set_level(ILI9488_DC, 0);	 /*Command mode*/
     disp_spi_send_data(&cmd, 1);
->>>>>>> ad9ab4a6
 }
 
 static void ili9488_send_data(void * data, uint16_t length)
 {
-<<<<<<< HEAD
-	disp_wait_for_pending_transactions();
-	  gpio_set_level(ILI9488_DC, 1);	 /*Data mode*/
-	  disp_spi_send_data(data, length);
-=======
     disp_wait_for_pending_transactions();
     gpio_set_level(ILI9488_DC, 1);	 /*Data mode*/
     disp_spi_send_data(data, length);
->>>>>>> ad9ab4a6
 }
 
 static void ili9488_send_color(void * data, uint16_t length)
 {
-<<<<<<< HEAD
-	disp_wait_for_pending_transactions();
-=======
     disp_wait_for_pending_transactions();
->>>>>>> ad9ab4a6
     gpio_set_level(ILI9488_DC, 1);   /*Data mode*/
     disp_spi_send_colors(data, length);
 }
